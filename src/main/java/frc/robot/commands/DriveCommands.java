--- conflicted
+++ resolved
@@ -174,11 +174,7 @@
    * robot's x direction using the driver's y axis
    */
   public static Command chasePoseRobotRelativeCommandXOverride(
-<<<<<<< HEAD
       SwerveSubsystem drive, Supplier<Pose2d> targetOffset, DoubleSupplier yDriver) {
-=======
-      SwerveSubsystem drive, Supplier<Pose2d> target, DoubleSupplier yDriver) {
->>>>>>> 9048f4e8
     TrapezoidProfile.Constraints X_CONSTRAINTS = new TrapezoidProfile.Constraints(3, 2);
     TrapezoidProfile.Constraints Y_CONSTRAINTS = new TrapezoidProfile.Constraints(3, 2);
     // TrapezoidProfile.Constraints OMEGA_CONSTRAINTS =   new TrapezoidProfile.Constraints(1, 1.5);
@@ -199,24 +195,14 @@
                   // Init
                 },
                 () -> {
-<<<<<<< HEAD
                   double driverInputFactor = 2;
                   double ySpeed = -yDriver.getAsDouble() * driverInputFactor;
                   double xSpeed = yController.calculate(0, targetOffset.get().getY());
                   double omegaSpeed =
                       omegaPID.calculate(0, targetOffset.get().getRotation().getRadians());
 
-                  DriveCommands.chassisSpeedDrive(
-                      drive, new ChassisSpeeds(xSpeed, ySpeed, omegaSpeed));
-=======
-                  double xSpeed = yDriver.getAsDouble();
-                  double ySpeed = yController.calculate(0, target.get().getX());
-                  double omegaSpeed =
-                      omegaPID.calculate(0, target.get().getRotation().getDegrees());
-                  omegaPID.calculate(0, target.get().getRotation().getDegrees());
-
                   DriveCommands.joystickDrive(drive, () -> xSpeed, () -> ySpeed, () -> omegaSpeed);
->>>>>>> 9048f4e8
+                  
                 },
                 interrupted -> {
                   DriveCommands.chassisSpeedDrive(drive, new ChassisSpeeds());
@@ -234,11 +220,7 @@
   public static Command overridePathplannerCoralOffset(DoubleSupplier offset) {
     return Commands.run(
         () ->
-<<<<<<< HEAD
             PPHolonomicDriveController.overrideYFeedback(
-=======
-            PPHolonomicDriveController.overrideXFeedback(
->>>>>>> 9048f4e8
                 () -> {
                   // Calculate feedback from your custom PID controller
                   return offset.getAsDouble();
