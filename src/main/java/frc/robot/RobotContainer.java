// Copyright 2021-2024 FRC 6328
// http://github.com/Mechanical-Advantage
//
// This program is free software; you can redistribute it and/or
// modify it under the terms of the GNU General Public License
// version 3 as published by the Free Software Foundation or
// available in the root directory of this project.
//
// This program is distributed in the hope that it will be useful,
// but WITHOUT ANY WARRANTY; without even the implied warranty of
// MERCHANTABILITY or FITNESS FOR A PARTICULAR PURPOSE. See the
// GNU General Public License for more details.

package frc.robot;

import static frc.robot.Config.Controllers.getDriverController;
import static frc.robot.Config.Controllers.getOperatorController;
import static frc.robot.Config.Subsystems.DRIVETRAIN_ENABLED;
import static frc.robot.Config.Subsystems.VISION_ENABLED;
import static frc.robot.GlobalConstants.MODE;
import static frc.robot.subsystems.Superstructure.SuperStates.*;
import static frc.robot.subsystems.swerve.SwerveConstants.BACK_LEFT;
import static frc.robot.subsystems.swerve.SwerveConstants.BACK_RIGHT;
import static frc.robot.subsystems.swerve.SwerveConstants.FRONT_LEFT;
import static frc.robot.subsystems.swerve.SwerveConstants.FRONT_RIGHT;
import static frc.robot.subsystems.swerve.SwerveConstants.GYRO_TYPE;
import static frc.robot.subsystems.vision.AprilTagVisionConstants.BACK_CAM_CONSTANTS;
import static frc.robot.subsystems.vision.AprilTagVisionConstants.BACK_CAM_ENABLED;
import static frc.robot.subsystems.vision.AprilTagVisionConstants.LEFT_CAM_CONSTANTS;
import static frc.robot.subsystems.vision.AprilTagVisionConstants.LEFT_CAM_ENABLED;
import static frc.robot.subsystems.vision.AprilTagVisionConstants.RIGHT_CAM_CONSTANTS;
import static frc.robot.subsystems.vision.AprilTagVisionConstants.RIGHT_CAM_ENABLED;

import com.pathplanner.lib.auto.AutoBuilder;
import com.pathplanner.lib.path.PathConstraints;
import edu.wpi.first.math.geometry.Pose2d;
import edu.wpi.first.math.geometry.Rotation2d;
import edu.wpi.first.wpilibj.GenericHID;
import edu.wpi.first.wpilibj.XboxController;
import edu.wpi.first.wpilibj2.command.Command;
import edu.wpi.first.wpilibj2.command.Commands;
import edu.wpi.first.wpilibj2.command.sysid.SysIdRoutine;
import frc.robot.GlobalConstants.RobotMode;
import frc.robot.OI.DriverMap;
import frc.robot.OI.OperatorMap;
import frc.robot.commands.AutoCommands;
import frc.robot.commands.DriveCommands;
import frc.robot.subsystems.Superstructure;
import frc.robot.subsystems.swerve.GyroIO;
import frc.robot.subsystems.swerve.GyroIONavX;
import frc.robot.subsystems.swerve.GyroIOPigeon2;
import frc.robot.subsystems.swerve.GyroIOSim;
import frc.robot.subsystems.swerve.ModuleIO;
import frc.robot.subsystems.swerve.ModuleIOSim;
import frc.robot.subsystems.swerve.ModuleIOSpark;
import frc.robot.subsystems.swerve.SwerveConstants;
import frc.robot.subsystems.swerve.SwerveSubsystem;
import frc.robot.subsystems.vision.AprilTagVisionIOPhotonVision;
import frc.robot.subsystems.vision.Vision;
import frc.robot.subsystems.vision.VisionIO;
import frc.robot.subsystems.vision.VisionIOPhotonVisionSim;
import org.ironmaple.simulation.SimulatedArena;
import org.ironmaple.simulation.drivesims.SwerveDriveSimulation;
import org.littletonrobotics.junction.Logger;
import org.littletonrobotics.junction.networktables.LoggedDashboardChooser;

/**
 * This class is where the bulk of the robot should be declared. Since Command-based is a
 * "declarative" paradigm, very little robot logic should actually be handled in the {@link Robot}
 * periodic methods (other than the scheduler calls). Instead, the structure of the robot (including
 * subsystems, commands, and button mappings) should be declared here.
 */
public class RobotContainer {
  // Subsystems
  private final SwerveSubsystem drive;
  private SwerveDriveSimulation driveSimulation;

  // Controller
  private final DriverMap driver = getDriverController();

  private final OperatorMap operator = getOperatorController();

  // Dashboard inputs
  private final LoggedDashboardChooser<Command> autoChooser;

  private final Superstructure superstructure = new Superstructure(null);
  private final Vision vision;

  /** The container for the robot. Contains subsystems, OI devices, and commands. */
  public RobotContainer() {
    if (DRIVETRAIN_ENABLED) {
      drive =
          switch (MODE) {
            case REAL:
              // Real robot, instantiate hardware IO implementations
              yield new SwerveSubsystem(
                  switch (GYRO_TYPE) {
                    case PIGEON -> new GyroIOPigeon2();
                    case NAVX -> new GyroIONavX();
                    case ADIS -> new GyroIO() {};
                  },
                  new ModuleIOSpark(FRONT_LEFT),
                  new ModuleIOSpark(FRONT_RIGHT),
                  new ModuleIOSpark(BACK_LEFT),
                  new ModuleIOSpark(BACK_RIGHT));

            case SIM:
              // Create a maple-sim swerve drive simulation instance
              this.driveSimulation =
                  new SwerveDriveSimulation(
                      SwerveConstants.MAPLE_SIM_CONFIG, new Pose2d(3, 3, new Rotation2d()));
              // Add the simulated drivetrain to the simulation field
              SimulatedArena.getInstance().addDriveTrainSimulation(driveSimulation);

              // Sim robot, instantiate physics sim IO implementations
              yield new SwerveSubsystem(
                  new GyroIOSim(driveSimulation.getGyroSimulation()),
                  new ModuleIOSim(driveSimulation.getModules()[0]),
                  new ModuleIOSim(driveSimulation.getModules()[1]),
                  new ModuleIOSim(driveSimulation.getModules()[2]),
                  new ModuleIOSim(driveSimulation.getModules()[3]));

            default:
              // Replayed robot, disable IO implementations
              yield new SwerveSubsystem(
                  new GyroIO() {},
                  new ModuleIO() {},
                  new ModuleIO() {},
                  new ModuleIO() {},
                  new ModuleIO() {});
          };

      AutoCommands.registerAutoCommands(superstructure, drive);

      // Set up auto routines
      autoChooser = new LoggedDashboardChooser<>("Auto Choices", AutoBuilder.buildAutoChooser());

      // Set up SysId routines
      autoChooser.addOption(
          "Drive Wheel Radius Characterization", DriveCommands.wheelRadiusCharacterization(drive));
      autoChooser.addOption(
          "Drive Simple FF Characterization", DriveCommands.feedforwardCharacterization(drive));
      autoChooser.addOption(
          "Drive SysId (Quasistatic Forward)",
          drive.sysIdQuasistatic(SysIdRoutine.Direction.kForward));
      autoChooser.addOption(
          "Drive SysId (Quasistatic Reverse)",
          drive.sysIdQuasistatic(SysIdRoutine.Direction.kReverse));
      autoChooser.addOption(
          "Drive SysId (Dynamic Forward)", drive.sysIdDynamic(SysIdRoutine.Direction.kForward));
      autoChooser.addOption(
          "Drive SysId (Dynamic Reverse)", drive.sysIdDynamic(SysIdRoutine.Direction.kReverse));
    } else {
      drive = null;
      autoChooser = null;
    }

    if (VISION_ENABLED) {
      vision =
          switch (MODE) {
            case REAL -> new Vision(
                drive,
                LEFT_CAM_ENABLED
                    ? new AprilTagVisionIOPhotonVision(LEFT_CAM_CONSTANTS)
                    : new VisionIO() {},
                RIGHT_CAM_ENABLED
                    ? new AprilTagVisionIOPhotonVision(RIGHT_CAM_CONSTANTS)
                    : new VisionIO() {},
                BACK_CAM_ENABLED
                    ? new AprilTagVisionIOPhotonVision(BACK_CAM_CONSTANTS)
                    : new VisionIO() {});
            case SIM -> new Vision(
                drive,
                LEFT_CAM_ENABLED
                    ? new VisionIOPhotonVisionSim(
                        LEFT_CAM_CONSTANTS, driveSimulation::getSimulatedDriveTrainPose)
                    : new VisionIO() {},
                RIGHT_CAM_ENABLED
                    ? new VisionIOPhotonVisionSim(
                        RIGHT_CAM_CONSTANTS, driveSimulation::getSimulatedDriveTrainPose)
                    : new VisionIO() {},
                BACK_CAM_ENABLED
                    ? new VisionIOPhotonVisionSim(
                        BACK_CAM_CONSTANTS, driveSimulation::getSimulatedDriveTrainPose)
                    : new VisionIO() {});
            default -> new Vision(drive, new VisionIO() {}, new VisionIO() {});
          };
    } else vision = null;

    // Configure the button bindings
    configureDriverButtonBindings();
    configureOperatorButtonBindings();

    // Register the auto commands
  }

  /**
   * Use this method to define your button->command mappings. Buttons can be created by
   * instantiating a {@link GenericHID} or one of its subclasses ({@link
   * edu.wpi.first.wpilibj.Joystick} or {@link XboxController}), and then passing it to a {@link
   * edu.wpi.first.wpilibj2.command.button.JoystickButton}.
   */
  private void configureDriverButtonBindings() {
    if (DRIVETRAIN_ENABLED) {
      // Default command, normal field-relative drive
      drive.setDefaultCommand(
          Commands.run(
              () ->
                  DriveCommands.joystickDrive(
                      drive, driver.getYAxis(), driver.getXAxis(), driver.getRotAxis()),
              drive));

      // Lock to 0° when A button is held
      // driver
      //     .alignToSpeaker()
      //     .whileTrue(
      //         DriveCommands.joystickDriveAtAngle(
      //             drive, driver.getYAxis(), driver.getXAxis(), () -> new Rotation2d()));

      // Switch to X pattern when X button is pressed
      driver.stopWithX().onTrue(Commands.runOnce(drive::stopWithX, drive));

      // right align to reef face when right bumper is pressed and the robot is in coral mode
      driver.rightAlign().whileTrue(DriveCommands.rightAlignToReefCommand(drive));

      // left align to reef face when right numper is pressed and the robot is in coral mode
      driver.leftAlign().whileTrue(DriveCommands.leftAlignToReefCommand(drive));

      // align to coral station with position customization when right trigger is pressed
      driver
          .coralStation()
          .whileTrue(DriveCommands.alignToNearestCoralStationCommand(drive, driver.getYAxis()));

      PathConstraints constraints = new PathConstraints(0.5, 1, 0.5, 0.5);

      //   driver
      //       .leftAlign()
      //       .and(superstructure.coralMode().negate())
      //       .whileTrue(
      //           AutoBuilder.pathfindToPose(
      //               GlobalConstants.FieldMap.Coordinates.PROCESSOR.getPose(), constraints));

      driver
          .slowMode()
          .whileTrue(
              Commands.run(
                  () ->
                      DriveCommands.joystickDrive(
                          drive,
                          () -> driver.getYAxis().getAsDouble() / 3.0,
                          () -> driver.getXAxis().getAsDouble() / 3.0,
                          () -> driver.getRotAxis().getAsDouble() / 3.0),
                  drive));

      // Reset gyro to 0° when B button is pressed
      driver
          .resetOdometry()
          .onTrue(
              Commands.runOnce(
                      () ->
                          drive.resetOdometry(
                              new Pose2d(drive.getPose().getTranslation(), new Rotation2d())),
                      drive)
                  .ignoringDisable(true));
    }
  }

  private void configureOperatorButtonBindings() {

    operator
        .levelOne()
        .onTrue(superstructure.setSuperStateCmd(LEVEL_ONE))
        .onFalse(superstructure.setSuperStateCmd(IDLING));

    operator
        .levelTwo()
        .onTrue(superstructure.setSuperStateCmd(LEVEL_TWO))
        .onFalse(superstructure.setSuperStateCmd(IDLING));

    operator
        .levelThree()
        .onTrue(superstructure.setSuperStateCmd(LEVEL_THREE))
        .onFalse(superstructure.setSuperStateCmd(IDLING));

<<<<<<< HEAD
    operator
        .levelFour()
        .onTrue(superstructure.lFScore())
        .onFalse(superstructure.setSuperStateCmd(IDLING));

    operator
        .stopIntake()
        .onTrue(superstructure.setSuperStateCmd(STOP_INTAKE))
        .onFalse(superstructure.setSuperStateCmd(IDLING));
=======
    operator.LevelFour()
        .onTrue(superstructure.lFScore(operator.Outake()))
        .onFalse(superstructure.setSuperStateCmd(IDLING));

    // operator.StopIntake()
    //     .onTrue(superstructure.setSuperStateCmd(STOP_INTAKE))
    //     .onFalse(superstructure.setSuperStateCmd(IDLING));
>>>>>>> d87cae73

    operator
        .climberUp()
        .onTrue(superstructure.setSuperStateCmd(CLIMBER_UP))
        .onFalse(superstructure.setSuperStateCmd(IDLING));

    operator
        .climberDown()
        .onTrue(superstructure.setSuperStateCmd(CLIMBER_DOWN))
        .onFalse(superstructure.setSuperStateCmd(IDLING));

    operator
        .climberDown()
        .negate()
        .and(operator.climberUp().negate())
        .onTrue(superstructure.setSuperStateCmd(IDLING));

    operator
        .intake()
        .onTrue(superstructure.setSuperStateCmd(INTAKE))
        .onFalse(superstructure.setSuperStateCmd(IDLING));

    operator
        .outtake()
        .onTrue(superstructure.setSuperStateCmd(OUTTAKE))
        .onFalse(superstructure.setSuperStateCmd(IDLING));

    operator.Testing()
        .onTrue(superstructure.setSuperStateCmd(TESTING))
        .onFalse(superstructure.setSuperStateCmd(IDLING));

    operator
        .source()
        .onTrue(superstructure.setSuperStateCmd(SOURCE))
        .onFalse(superstructure.setSuperStateCmd(IDLING));

    operator.modeSwitch().onTrue(superstructure.switchMode());
  }

  /**
   * Use this to pass the autonomous command to the main {@link Robot} class.
   *
   * @return the command to run in autonomous, or null if the auto chooser is not initialized.
   */
  public Command getAutonomousCommand() {
    if (autoChooser == null) return null;
    return autoChooser.get();
  }

  public void resetSimulationField() {
    if (MODE != RobotMode.SIM) return;

    driveSimulation.setSimulationWorldPose(new Pose2d(3, 3, new Rotation2d()));
    drive.resetOdometry(driveSimulation.getSimulatedDriveTrainPose());
    SimulatedArena.getInstance().resetFieldForAuto();
  }

  public void displaySimFieldToAdvantageScope() {
    Logger.recordOutput(
        "FieldSimulation/RobotPosition", driveSimulation.getSimulatedDriveTrainPose());
    Logger.recordOutput(
        "FieldSimulation/Coral", SimulatedArena.getInstance().getGamePiecesArrayByType("Coral"));
    Logger.recordOutput(
        "FieldSimulation/Algae", SimulatedArena.getInstance().getGamePiecesArrayByType("Algae"));
  }
}<|MERGE_RESOLUTION|>--- conflicted
+++ resolved
@@ -282,7 +282,6 @@
         .onTrue(superstructure.setSuperStateCmd(LEVEL_THREE))
         .onFalse(superstructure.setSuperStateCmd(IDLING));
 
-<<<<<<< HEAD
     operator
         .levelFour()
         .onTrue(superstructure.lFScore())
@@ -292,15 +291,6 @@
         .stopIntake()
         .onTrue(superstructure.setSuperStateCmd(STOP_INTAKE))
         .onFalse(superstructure.setSuperStateCmd(IDLING));
-=======
-    operator.LevelFour()
-        .onTrue(superstructure.lFScore(operator.Outake()))
-        .onFalse(superstructure.setSuperStateCmd(IDLING));
-
-    // operator.StopIntake()
-    //     .onTrue(superstructure.setSuperStateCmd(STOP_INTAKE))
-    //     .onFalse(superstructure.setSuperStateCmd(IDLING));
->>>>>>> d87cae73
 
     operator
         .climberUp()
