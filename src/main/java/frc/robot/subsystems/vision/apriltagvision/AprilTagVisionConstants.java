package frc.robot.subsystems.vision.apriltagvision;

import static edu.wpi.first.math.util.Units.degreesToRadians;

import edu.wpi.first.math.geometry.Rotation3d;
import edu.wpi.first.math.geometry.Transform3d;
import edu.wpi.first.math.geometry.Translation3d;
import frc.robot.subsystems.vision.VisionConstants;
import frc.robot.util.LoggedTunableNumber;
import java.util.function.DoubleSupplier;

// TODO tune all of these!!
public final class AprilTagVisionConstants {

  public static final boolean LEFT_CAM_ENABLED = true;
  public static final VisionConstants.CameraConstants LEFT_CAM_CONSTANTS =
      new VisionConstants.CameraConstants(
          "lefttagcam",
          new Transform3d(
              new Translation3d(0.306, -0.3, 0.15),
              new Rotation3d(0, degreesToRadians(-28), degreesToRadians(-30))),
          VisionConstants.CameraType.TELEPHOTO_OV9281,
          1);

  public static final boolean RIGHT_CAM_ENABLED = true;
  public static final VisionConstants.CameraConstants RIGHT_CAM_CONSTANTS =
      new VisionConstants.CameraConstants(
          "righttagcam",
          new Transform3d(
              new Translation3d(0.306, 0.3, 0.15),
              new Rotation3d(0, degreesToRadians(-28), degreesToRadians(30))),
          VisionConstants.CameraType.TELEPHOTO_OV9281,
          1);

<<<<<<< HEAD
  //      public static final UnitDeviationParams MOVING_DEVIATION_PARAMS =
  //          new UnitDeviationParams(
  //              MOVING_DEVIATION_VELOCITY_MULTIPLIER, MOVING_DEVIATION_EULER_MULTIPLIER, 1);
  public static final double MOVING_DEVIATION_EULER_MULTIPLIER = 3;
  public static final double TURNING_DEVIATION_EULER_MULTIPLIER = 5;
  public static final double MAX_AMBIGUITY_CUTOFF = 0.05;
  public static final double MAX_Z_ERROR = 0.25;
=======
  public static final DoubleSupplier[] TRANSLATION_EULER_MULTIPLIERS =
      new DoubleSupplier[] {
        new LoggedTunableNumber("AprilTagVision/EulerMultipliers/1Tag", 8),
        new LoggedTunableNumber("AprilTagVision/EulerMultipliers/2Tags", 10),
        new LoggedTunableNumber("AprilTagVision/EulerMultipliers/3Tags", 9)
      };
  public static final DoubleSupplier[] ROTATION_EULER_MULTIPLIERS =
      new DoubleSupplier[] {
        new LoggedTunableNumber("AprilTagVision/EulerMultipliers/1Tag", 20),
        new LoggedTunableNumber("AprilTagVision/EulerMultipliers/1Tag", 30),
        new LoggedTunableNumber("AprilTagVision/EulerMultipliers/1Tag", 25)
      };

  static final double MAX_AMBIGUITY_CUTOFF = 0.05;
  static final double MAX_Z_ERROR_CUTOFF = 0.05;
>>>>>>> c24a3989
}<|MERGE_RESOLUTION|>--- conflicted
+++ resolved
@@ -31,16 +31,7 @@
               new Rotation3d(0, degreesToRadians(-28), degreesToRadians(30))),
           VisionConstants.CameraType.TELEPHOTO_OV9281,
           1);
-
-<<<<<<< HEAD
-  //      public static final UnitDeviationParams MOVING_DEVIATION_PARAMS =
-  //          new UnitDeviationParams(
-  //              MOVING_DEVIATION_VELOCITY_MULTIPLIER, MOVING_DEVIATION_EULER_MULTIPLIER, 1);
-  public static final double MOVING_DEVIATION_EULER_MULTIPLIER = 3;
-  public static final double TURNING_DEVIATION_EULER_MULTIPLIER = 5;
-  public static final double MAX_AMBIGUITY_CUTOFF = 0.05;
-  public static final double MAX_Z_ERROR = 0.25;
-=======
+          
   public static final DoubleSupplier[] TRANSLATION_EULER_MULTIPLIERS =
       new DoubleSupplier[] {
         new LoggedTunableNumber("AprilTagVision/EulerMultipliers/1Tag", 8),
@@ -56,5 +47,4 @@
 
   static final double MAX_AMBIGUITY_CUTOFF = 0.05;
   static final double MAX_Z_ERROR_CUTOFF = 0.05;
->>>>>>> c24a3989
 }