--- conflicted
+++ resolved
@@ -58,13 +58,8 @@
           leds.ledCommand(
               DriverStation::isEnabled,
               DriverStation::isFMSAttached,
-<<<<<<< HEAD
               () -> (DriverStation.getMatchTime() <= 30),
               () -> coralMode,
-=======
-              () -> true, // (DriverStation.getMatchTime() <= 30),
-              () -> true,
->>>>>>> d87cae73
               () -> false,
               ALGAE_INTAKE_ENABLED ? rollers.getAlgaeIntake().hasAlgae() : () -> false,
               CORAL_INTAKE_ENABLED ? rollers.getCoralIntake().hasCoral() : () -> false));
@@ -254,10 +249,6 @@
   public Command lFScore(BooleanSupplier elev) {
     return Commands.sequence(
         setSuperStateCmd(LEVEL_FOUR),
-<<<<<<< HEAD
-        Commands.waitSeconds(1.1),
-        setSuperStateCmd(LF_OUTTAKE),
-=======
         // Commands.waitUntil(
         //     () ->
         //         (elevators.getElevator().inputs.positionMeters
@@ -266,7 +257,6 @@
         //                 - 0.5))),
         Commands.waitUntil(elev),
         setSuperStateCmd(LFOUTAKE),
->>>>>>> d87cae73
         Commands.waitSeconds(0.38),
         setSuperStateCmd(LF_FLICK));
   }
