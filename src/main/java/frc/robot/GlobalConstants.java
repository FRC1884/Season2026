// Copyright 2021-2024 FRC 6328
// http://github.com/Mechanical-Advantage
//
// This program is free software; you can redistribute it and/or
// modify it under the terms of the GNU General Public License
// version 3 as published by the Free Software Foundation or
// available in the root directory of this project.
//
// This program is distributed in the hope that it will be useful,
// but WITHOUT ANY WARRANTY; without even the implied warranty of
// MERCHANTABILITY or FITNESS FOR A PARTICULAR PURPOSE. See the
// GNU General Public License for more details.

package frc.robot;

import static edu.wpi.first.apriltag.AprilTagFieldLayout.loadField;

import edu.wpi.first.apriltag.AprilTagFieldLayout;
import edu.wpi.first.apriltag.AprilTagFields;
import edu.wpi.first.math.geometry.Pose2d;
import edu.wpi.first.math.geometry.Rotation2d;
import edu.wpi.first.math.util.Units;
import edu.wpi.first.wpilibj.Alert;
import edu.wpi.first.wpilibj.Alert.AlertType;
import frc.robot.util.RotationalAllianceFlipUtil;
import java.io.IOException;
import java.nio.file.Path;
import lombok.Getter;

/**
 * The Constants class provides a convenient place for teams to hold robot-wide numerical or boolean
 * constants. This class should not be used for any other purpose. All constants should be declared
 * globally (i.e. public static). Do not put anything functional in this class.
 *
 * <p>It is advised to statically import this class (or one of its inner classes) wherever the
 * constants are needed, to reduce verbosity.
 */
public final class GlobalConstants {
  public static final RobotMode MODE = RobotMode.REAL;
  public static final RobotType ROBOT = RobotType.COMPBOT;
  public static final double ODOMETRY_FREQUENCY = 250.0;

  public static boolean TUNING_MODE = true;

  public static enum RobotMode {
    /** Running on a real robot. */
    REAL,
    /** Running a physics simulator. */
    SIM,
    /** Replaying from a log file. */
    REPLAY,
  }

  public static enum RobotType {
    COMPBOT,
    DEVBOT,
    SIMBOT
  }

  /**
   * Checks whether the correct robot is selected when deploying (the main method is only ever
   * called on deploy).
   */
  public static void main(String... args) {
    if (ROBOT == RobotType.SIMBOT) {
      new Alert("SIM robot loaded in REAL mode, gains likely breaking!", AlertType.kWarning)
          .set(true);
    }
  }

  // Blue origin, so we use blue side coords and tags
  public static final class FieldMap {
    public static AprilTagFieldLayout APRIL_TAG_FIELD_LAYOUT;
    public static final boolean WELDED_FIELD = false;

    static {
      try {
        // Path reads from the working directory, and splices at `/src/main/deploy/`
        APRIL_TAG_FIELD_LAYOUT = new AprilTagFieldLayout(Path.of("tagfields/home_testing_1.json"));
      } catch (IOException e) {
        new Alert("Custom tag map not found, using default layout!", AlertType.kWarning).set(true);
        APRIL_TAG_FIELD_LAYOUT =
            loadField(
                WELDED_FIELD
                    ? AprilTagFields.k2025ReefscapeWelded
                    : AprilTagFields.k2025ReefscapeAndyMark);
      }
    }

    // TODO set all alignment offsets from tags
    @Getter
    public static enum Coordinates {
      REEF_1(APRIL_TAG_FIELD_LAYOUT.getTagPose(18).get().toPose2d()),
      REEF_2(APRIL_TAG_FIELD_LAYOUT.getTagPose(17).get().toPose2d()),
      REEF_3(APRIL_TAG_FIELD_LAYOUT.getTagPose(22).get().toPose2d()),
      REEF_4(APRIL_TAG_FIELD_LAYOUT.getTagPose(21).get().toPose2d()),
      REEF_5(APRIL_TAG_FIELD_LAYOUT.getTagPose(20).get().toPose2d()),
      REEF_6(APRIL_TAG_FIELD_LAYOUT.getTagPose(19).get().toPose2d()),
      LEFT_CORAL_STATION(APRIL_TAG_FIELD_LAYOUT.getTagPose(13).get().toPose2d()),
      RIGHT_CORAL_STATION(APRIL_TAG_FIELD_LAYOUT.getTagPose(12).get().toPose2d()),
      PROCESSOR(APRIL_TAG_FIELD_LAYOUT.getTagPose(16).get().toPose2d()),
      LEFT_BARGE(APRIL_TAG_FIELD_LAYOUT.getTagPose(14).get().toPose2d()),
      RIGHT_BARGE(APRIL_TAG_FIELD_LAYOUT.getTagPose(15).get().toPose2d());

      private final Pose2d pose;

      Coordinates(Pose2d pose) {
        this.pose =
            RotationalAllianceFlipUtil.apply(
                pose.rotateAround(pose.getTranslation(), Rotation2d.k180deg));
      }
    }

    public static final double FIELD_WIDTH_METERS = Units.feetToMeters(26 + (5.0 / 12));
    public static final double FIELD_LENGTH_METERS = Units.feetToMeters(57 + (6.875 / 12));
<<<<<<< HEAD
=======

    public static AprilTagFieldLayout APRIL_TAG_FIELD_LAYOUT;

    static {
      try {
        // Path reads from the working directory, and splices at `/src/main/deploy/`
        APRIL_TAG_FIELD_LAYOUT = new AprilTagFieldLayout(Path.of("tagfields/home_testing_1.json"));
      } catch (IOException e) {
        System.err.println("Custom tag map not found, using default layout!");
        APRIL_TAG_FIELD_LAYOUT = loadField(AprilTagFields.kDefaultField);
      }
      // APRIL_TAG_FIELD_LAYOUT = new AprilTagFieldLayout(Path.of("tagfields/home_testing_1.json"));
    }
>>>>>>> d87cae73
  }

  public static final class AlignOffsets {
    public static final double BUMPER_TO_CENTER_OFFSET =
        Units.inchesToMeters(ROBOT == RobotType.DEVBOT ? -(26.0 / 2 + 3) : -(28.0 / 2 + 3.5));

    public static final double REEF_TO_BUMPER_OFFSET = -27.0 / 100;
    public static final double REEF_TO_BRANCH_OFFSET = Units.inchesToMeters(13.0 / 2);
  }

  /** PID + FF gains, with overloaded constructors for disabling each term. */
  public record Gains(double kP, double kD, double kS, double kV, double kA, double kG) {
    public Gains(double kP, double kD, double kS, double kV, double kA) {
      this(kP, kD, kS, kV, kA, 0.0);
    }

    public Gains(double kP, double kD, double kS, double kV) {
      this(kP, kD, kS, kV, 0.0);
    }

    public Gains(double kP, double kD) {
      this(kP, kD, 0.0, 0.0);
    }
  }
}<|MERGE_RESOLUTION|>--- conflicted
+++ resolved
@@ -85,6 +85,7 @@
                     ? AprilTagFields.k2025ReefscapeWelded
                     : AprilTagFields.k2025ReefscapeAndyMark);
       }
+      // APRIL_TAG_FIELD_LAYOUT = new AprilTagFieldLayout(Path.of("tagfields/home_testing_1.json"));
     }
 
     // TODO set all alignment offsets from tags
@@ -113,22 +114,6 @@
 
     public static final double FIELD_WIDTH_METERS = Units.feetToMeters(26 + (5.0 / 12));
     public static final double FIELD_LENGTH_METERS = Units.feetToMeters(57 + (6.875 / 12));
-<<<<<<< HEAD
-=======
-
-    public static AprilTagFieldLayout APRIL_TAG_FIELD_LAYOUT;
-
-    static {
-      try {
-        // Path reads from the working directory, and splices at `/src/main/deploy/`
-        APRIL_TAG_FIELD_LAYOUT = new AprilTagFieldLayout(Path.of("tagfields/home_testing_1.json"));
-      } catch (IOException e) {
-        System.err.println("Custom tag map not found, using default layout!");
-        APRIL_TAG_FIELD_LAYOUT = loadField(AprilTagFields.kDefaultField);
-      }
-      // APRIL_TAG_FIELD_LAYOUT = new AprilTagFieldLayout(Path.of("tagfields/home_testing_1.json"));
-    }
->>>>>>> d87cae73
   }
 
   public static final class AlignOffsets {
